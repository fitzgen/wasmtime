//! Forest of sets.

use super::{Comparator, Forest, Node, NodeData, NodePool, Path, SetValue, INNER_SIZE};
use packed_option::PackedOption;
use std::marker::PhantomData;

/// Tag type defining forest types for a set.
struct SetTypes<K, C>(PhantomData<(K, C)>);

impl<K, C> Forest for SetTypes<K, C>
where
    K: Copy,
    C: Comparator<K>,
{
    type Key = K;
    type Value = SetValue;
    type LeafKeys = [K; 2 * INNER_SIZE - 1];
    type LeafValues = [SetValue; 2 * INNER_SIZE - 1];
    type Comparator = C;

    fn splat_key(key: Self::Key) -> Self::LeafKeys {
        [key; 2 * INNER_SIZE - 1]
    }

    fn splat_value(value: Self::Value) -> Self::LeafValues {
        [value; 2 * INNER_SIZE - 1]
    }
}

/// Memory pool for a forest of `Set` instances.
pub struct SetForest<K, C>
where
    K: Copy,
    C: Comparator<K>,
{
    nodes: NodePool<SetTypes<K, C>>,
}

impl<K, C> SetForest<K, C>
where
    K: Copy,
    C: Comparator<K>,
{
    /// Create a new empty forest.
    pub fn new() -> SetForest<K, C> {
        SetForest { nodes: NodePool::new() }
    }

    /// Clear all sets in the forest.
    ///
    /// All `Set` instances belong to this forest are invalidated and should no longer be used.
    pub fn clear(&mut self) {
        self.nodes.clear();
    }
}

/// B-tree representing an ordered set of `K`s using `C` for comparing elements.
///
/// This is not a general-purpose replacement for `BTreeSet`. See the [module
/// documentation](index.html) for more information about design tradeoffs.
///
/// Sets can be cloned, but that operation should only be used as part of cloning the whole forest
/// they belong to. *Cloning a set does not allocate new memory for the clone*. It creates an alias
/// of the same memory.
#[derive(Clone)]
pub struct Set<K, C>
where
    K: Copy,
    C: Comparator<K>,
{
    root: PackedOption<Node>,
    unused: PhantomData<(K, C)>,
}

impl<K, C> Set<K, C>
where
    K: Copy,
    C: Comparator<K>,
{
    /// Make an empty set.
    pub fn new() -> Set<K, C> {
        Set {
            root: None.into(),
            unused: PhantomData,
        }
    }

    /// Is this an empty set?
    pub fn is_empty(&self) -> bool {
        self.root.is_none()
    }

    /// Does the set contain `key`?.
    pub fn contains(&self, key: K, forest: &SetForest<K, C>, comp: &C) -> bool {
        self.root
            .expand()
            .and_then(|root| Path::default().find(key, root, &forest.nodes, comp))
            .is_some()
    }

    /// Try to insert `key` into the set.
    ///
    /// If the set did not contain `key`, insert it and return true.
    ///
    /// If `key` is already present, don't change the set and return false.
    pub fn insert(&mut self, key: K, forest: &mut SetForest<K, C>, comp: &C) -> bool {
        self.cursor(forest, comp).insert(key)
    }

    /// Remove `key` from the set and return true.
    ///
    /// If `key` was not present in the set, return false.
    pub fn remove(&mut self, key: K, forest: &mut SetForest<K, C>, comp: &C) -> bool {
        let mut c = self.cursor(forest, comp);
        if c.goto(key) {
            c.remove();
            true
        } else {
            false
        }
    }

    /// Remove all entries.
    pub fn clear(&mut self, forest: &mut SetForest<K, C>) {
        if let Some(root) = self.root.take() {
            forest.nodes.free_tree(root);
        }
    }

    /// Retains only the elements specified by the predicate.
    ///
    /// Remove all elements where the predicate returns false.
    pub fn retain<F>(&mut self, forest: &mut SetForest<K, C>, mut predicate: F)
    where
        F: FnMut(K) -> bool,
    {
        let mut path = Path::default();
        if let Some(root) = self.root.expand() {
            path.first(root, &forest.nodes);
        }
        while let Some((node, entry)) = path.leaf_pos() {
            if predicate(forest.nodes[node].unwrap_leaf().0[entry]) {
                path.next(&forest.nodes);
            } else {
                self.root = path.remove(&mut forest.nodes).into();
            }
        }
    }

    /// Create a cursor for navigating this set. The cursor is initially positioned off the end of
    /// the set.
    pub fn cursor<'a>(
        &'a mut self,
        forest: &'a mut SetForest<K, C>,
        comp: &'a C,
    ) -> SetCursor<'a, K, C> {
        SetCursor::new(self, forest, comp)
    }

    /// Create an iterator traversing this set. The iterator type is `K`.
    pub fn iter<'a>(&'a self, forest: &'a SetForest<K, C>) -> SetIter<'a, K, C> {
        SetIter {
            root: self.root,
            pool: &forest.nodes,
            path: Path::default(),
        }
    }
}

impl<K, C> Default for Set<K, C>
where
    K: Copy,
    C: Comparator<K>,
{
    fn default() -> Self {
        Self::new()
    }
}

/// A position in a `Set` used to navigate and modify the ordered set.
///
/// A cursor always points at an element in the set, or "off the end" which is a position after the
/// last element in the set.
pub struct SetCursor<'a, K, C>
where
    K: 'a + Copy,
    C: 'a + Comparator<K>,
{
    root: &'a mut PackedOption<Node>,
    pool: &'a mut NodePool<SetTypes<K, C>>,
    comp: &'a C,
    path: Path<SetTypes<K, C>>,
}

impl<'a, K, C> SetCursor<'a, K, C>
where
    K: Copy,
    C: Comparator<K>,
{
    /// Create a cursor with a default (invalid) location.
    fn new(
        container: &'a mut Set<K, C>,
        forest: &'a mut SetForest<K, C>,
        comp: &'a C,
    ) -> SetCursor<'a, K, C> {
        SetCursor {
            root: &mut container.root,
            pool: &mut forest.nodes,
            comp,
            path: Path::default(),
        }
    }

    /// Is this cursor pointing to an empty set?
    pub fn is_empty(&self) -> bool {
        self.root.is_none()
    }

    /// Move cursor to the next element and return it.
    ///
    /// If the cursor reaches the end, return `None` and leave the cursor at the off-the-end
    /// position.
    pub fn next(&mut self) -> Option<K> {
        self.path.next(self.pool).map(|(k, _)| k)
    }

    /// Move cursor to the previous element and return it.
    ///
    /// If the cursor is already pointing at the first element, leave it there and return `None`.
    pub fn prev(&mut self) -> Option<K> {
        self.root.expand().and_then(|root| {
            self.path.prev(root, self.pool).map(|(k, _)| k)
        })
    }

    /// Get the current element, or `None` if the cursor is at the end.
    pub fn elem(&self) -> Option<K> {
        self.path.leaf_pos().and_then(|(node, entry)| {
            self.pool[node].unwrap_leaf().0.get(entry).cloned()
        })
    }

    /// Move this cursor to `elem`.
    ///
    /// If `elem` is in the set, place the cursor at `elem` and return true.
    ///
    /// If `elem` is not in the set, place the cursor at the next larger element (or the end) and
    /// return false.
    pub fn goto(&mut self, elem: K) -> bool {
        match self.root.expand() {
            None => false,
            Some(root) => {
                if self.path.find(elem, root, self.pool, self.comp).is_some() {
                    true
                } else {
                    self.path.normalize(self.pool);
                    false
                }
            }
        }
    }

    /// Move this cursor to the first element.
    pub fn goto_first(&mut self) -> Option<K> {
        self.root.map(|root| self.path.first(root, self.pool).0)
    }

    /// Try to insert `elem` into the set and leave the cursor at the inserted element.
    ///
    /// If the set did not contain `elem`, insert it and return true.
    ///
    /// If `elem` is already present, don't change the set, place the cursor at `goto(elem)`, and
    /// return false.
    pub fn insert(&mut self, elem: K) -> bool {
        match self.root.expand() {
            None => {
                let root = self.pool.alloc_node(NodeData::leaf(elem, SetValue()));
                *self.root = root.into();
                self.path.set_root_node(root);
                true
            }
            Some(root) => {
                // TODO: Optimize the case where `self.path` is already at the correct insert pos.
                if self.path.find(elem, root, self.pool, self.comp).is_none() {
                    *self.root = self.path.insert(elem, SetValue(), self.pool).into();
                    true
                } else {
                    false
                }
            }
        }
    }

    /// Remove the current element (if any) and return it.
    /// This advances the cursor to the next element after the removed one.
    pub fn remove(&mut self) -> Option<K> {
        let elem = self.elem();
        if elem.is_some() {
            *self.root = self.path.remove(self.pool).into();
        }
        elem
    }
}

#[cfg(test)]
impl<'a, K, C> SetCursor<'a, K, C>
where
    K: Copy + ::std::fmt::Display,
    C: Comparator<K>,
{
    fn verify(&self) {
        self.path.verify(self.pool);
        self.root.map(|root| self.pool.verify_tree(root, self.comp));
    }

    /// Get a text version of the path to the current position.
    fn tpath(&self) -> ::std::string::String {
        use std::string::ToString;
        self.path.to_string()
    }
}

/// An iterator visiting the elements of a `Set`.
pub struct SetIter<'a, K, C>
where
    K: 'a + Copy,
    C: 'a + Comparator<K>,
{
    root: PackedOption<Node>,
    pool: &'a NodePool<SetTypes<K, C>>,
    path: Path<SetTypes<K, C>>,
}

impl<'a, K, C> Iterator for SetIter<'a, K, C>
where
    K: 'a + Copy,
    C: 'a + Comparator<K>,
{
    type Item = K;

    fn next(&mut self) -> Option<Self::Item> {
        // We use `self.root` to indicate if we need to go to the first element. Reset to `None`
        // once we've returned the first element. This also works for an empty tree since the
        // `path.next()` call returns `None` when the path is empty. This also fuses the iterator.
        match self.root.take() {
            Some(root) => Some(self.path.first(root, self.pool).0),
            None => self.path.next(self.pool).map(|(k, _)| k),
        }
    }
}

#[cfg(test)]
mod test {
<<<<<<< HEAD
    use std::mem;
    use std::vec::Vec;
    use super::*;
=======
>>>>>>> b523b69c
    use super::super::NodeData;
    use super::*;
    use std::mem;
    use std::vec::Vec;

    #[test]
    fn node_size() {
        // check that nodes are cache line sized when keys are 32 bits.
        type F = SetTypes<u32, ()>;
        assert_eq!(mem::size_of::<NodeData<F>>(), 64);
    }

    #[test]
    fn empty() {
        let mut f = SetForest::<u32, ()>::new();
        f.clear();

        let mut s = Set::<u32, ()>::new();
        assert!(s.is_empty());
        s.clear(&mut f);
        assert!(!s.contains(7, &f, &()));

        // Iterator for an empty set.
        assert_eq!(s.iter(&f).next(), None);

        s.retain(&mut f, |_| unreachable!());

        let mut c = SetCursor::new(&mut s, &mut f, &());
        c.verify();
        assert_eq!(c.elem(), None);

        assert_eq!(c.goto_first(), None);
        assert_eq!(c.tpath(), "<empty path>");
    }

    #[test]
    fn simple_cursor() {
        let mut f = SetForest::<u32, ()>::new();
        let mut s = Set::<u32, ()>::new();
        let mut c = SetCursor::new(&mut s, &mut f, &());

        assert!(c.insert(50));
        c.verify();
        assert_eq!(c.elem(), Some(50));

        assert!(c.insert(100));
        c.verify();
        assert_eq!(c.elem(), Some(100));

        assert!(c.insert(10));
        c.verify();
        assert_eq!(c.elem(), Some(10));

        // Basic movement.
        assert_eq!(c.next(), Some(50));
        assert_eq!(c.next(), Some(100));
        assert_eq!(c.next(), None);
        assert_eq!(c.next(), None);
        assert_eq!(c.prev(), Some(100));
        assert_eq!(c.prev(), Some(50));
        assert_eq!(c.prev(), Some(10));
        assert_eq!(c.prev(), None);
        assert_eq!(c.prev(), None);

        assert!(c.goto(50));
        assert_eq!(c.elem(), Some(50));
        assert_eq!(c.remove(), Some(50));
        c.verify();

        assert_eq!(c.elem(), Some(100));
        assert_eq!(c.remove(), Some(100));
        c.verify();
        assert_eq!(c.elem(), None);
        assert_eq!(c.remove(), None);
        c.verify();
    }

    #[test]
    fn two_level_sparse_tree() {
        let mut f = SetForest::<u32, ()>::new();
        let mut s = Set::<u32, ()>::new();
        let mut c = SetCursor::new(&mut s, &mut f, &());

        // Insert enough elements that we get a two-level tree.
        // Each leaf node holds 8 elements
        assert!(c.is_empty());
        for i in 0..50 {
            assert!(c.insert(i));
            assert_eq!(c.elem(), Some(i));
        }
        assert!(!c.is_empty());

        assert_eq!(c.goto_first(), Some(0));
        assert_eq!(c.tpath(), "node2[0]--node0[0]");

        assert_eq!(c.prev(), None);
        for i in 1..50 {
            assert_eq!(c.next(), Some(i));
        }
        assert_eq!(c.next(), None);
        for i in (0..50).rev() {
            assert_eq!(c.prev(), Some(i));
        }
        assert_eq!(c.prev(), None);

        assert!(c.goto(25));
        for i in 25..50 {
            assert_eq!(c.remove(), Some(i));
            assert!(!c.is_empty());
            c.verify();
        }

        for i in (0..25).rev() {
            assert!(!c.is_empty());
            assert_eq!(c.elem(), None);
            assert_eq!(c.prev(), Some(i));
            assert_eq!(c.remove(), Some(i));
            c.verify();
        }
        assert_eq!(c.elem(), None);
        assert!(c.is_empty());
    }

    #[test]
    fn three_level_sparse_tree() {
        let mut f = SetForest::<u32, ()>::new();
        let mut s = Set::<u32, ()>::new();
        let mut c = SetCursor::new(&mut s, &mut f, &());

        // Insert enough elements that we get a 3-level tree.
        // Each leaf node holds 8 elements when filled up sequentially.
        // Inner nodes hold 8 node pointers.
        assert!(c.is_empty());
        for i in 0..150 {
            assert!(c.insert(i));
            assert_eq!(c.elem(), Some(i));
        }
        assert!(!c.is_empty());

        assert!(c.goto(0));
        assert_eq!(c.tpath(), "node11[0]--node2[0]--node0[0]");

        assert_eq!(c.prev(), None);
        for i in 1..150 {
            assert_eq!(c.next(), Some(i));
        }
        assert_eq!(c.next(), None);
        for i in (0..150).rev() {
            assert_eq!(c.prev(), Some(i));
        }
        assert_eq!(c.prev(), None);

        assert!(c.goto(125));
        for i in 125..150 {
            assert_eq!(c.remove(), Some(i));
            assert!(!c.is_empty());
            c.verify();
        }

        for i in (0..125).rev() {
            assert!(!c.is_empty());
            assert_eq!(c.elem(), None);
            assert_eq!(c.prev(), Some(i));
            assert_eq!(c.remove(), Some(i));
            c.verify();
        }
        assert_eq!(c.elem(), None);
        assert!(c.is_empty());
    }

    // Generate a densely populated 4-level tree.
    //
    // Level 1: 1 root
    // Level 2: 8 inner
    // Level 3: 64 inner
    // Level 4: 512 leafs, up to 7680 elements
    //
    // A 3-level tree can hold at most 960 elements.
    fn dense4l(f: &mut SetForest<i32, ()>) -> Set<i32, ()> {
        f.clear();
        let mut s = Set::new();

        // Insert 400 elements in 7 passes over the range to avoid the half-full leaf node pattern
        // that comes from sequential insertion. This will generate a normal leaf layer.
        for n in 0..4000 {
            assert!(s.insert((n * 7) % 4000, f, &()));
        }
        s
    }

    #[test]
    fn four_level() {
        let mut f = SetForest::<i32, ()>::new();
        let mut s = dense4l(&mut f);

        assert_eq!(
            s.iter(&f).collect::<Vec<_>>()[0..10],
            [0, 1, 2, 3, 4, 5, 6, 7, 8, 9]
        );

        let mut c = s.cursor(&mut f, &());

        c.verify();

        // Peel off a whole sub-tree of the root by deleting from the front.
        // The 900 element is near the front of the second sub-tree.
        assert!(c.goto(900));
        assert_eq!(c.tpath(), "node48[1]--node47[0]--node26[0]--node20[4]");
        assert!(c.goto(0));
        for i in 0..900 {
            assert!(!c.is_empty());
            assert_eq!(c.remove(), Some(i));
        }
        c.verify();
        assert_eq!(c.elem(), Some(900));

        // Delete backwards from somewhere in the middle.
        assert!(c.goto(3000));
        for i in (2000..3000).rev() {
            assert_eq!(c.prev(), Some(i));
            assert_eq!(c.remove(), Some(i));
            assert_eq!(c.elem(), Some(3000));
        }
        c.verify();

        // Remove everything in a scattered manner, triggering many collapsing patterns.
        for i in 0..4000 {
            if c.goto((i * 7) % 4000) {
                c.remove();
            }
        }
        assert!(c.is_empty());
    }

    #[test]
    fn four_level_clear() {
        let mut f = SetForest::<i32, ()>::new();
        let mut s = dense4l(&mut f);
        s.clear(&mut f);
    }
}<|MERGE_RESOLUTION|>--- conflicted
+++ resolved
@@ -351,12 +351,6 @@
 
 #[cfg(test)]
 mod test {
-<<<<<<< HEAD
-    use std::mem;
-    use std::vec::Vec;
-    use super::*;
-=======
->>>>>>> b523b69c
     use super::super::NodeData;
     use super::*;
     use std::mem;
